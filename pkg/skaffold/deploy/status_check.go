--- conflicted
+++ resolved
@@ -187,13 +187,8 @@
 
 func printStatus(resources []Resource, out io.Writer) bool {
 	allResourcesCheckComplete := true
-<<<<<<< HEAD
 	for _, r := range resources {
-		if r.IsStatusComplete() {
-=======
-	for _, d := range deps {
-		if d.IsStatusCheckComplete() {
->>>>>>> 6a564ec6
+		if r.IsStatusCheckComplete() {
 			continue
 		}
 		allResourcesCheckComplete = false
