/*
Copyright 2019 The Skaffold Authors

Licensed under the Apache License, Version 2.0 (the "License");
you may not use this file except in compliance with the License.
You may obtain a copy of the License at

    http://www.apache.org/licenses/LICENSE-2.0

Unless required by applicable law or agreed to in writing, software
distributed under the License is distributed on an "AS IS" BASIS,
WITHOUT WARRANTIES OR CONDITIONS OF ANY KIND, either express or implied.
See the License for the specific language governing permissions and
limitations under the License.
*/

package deploy

import (
	"bufio"
	"bytes"
	"context"
	"fmt"
	"io"
	"io/ioutil"
	"os"
	"path/filepath"
	"strings"

	"github.com/sirupsen/logrus"
	k8syaml "k8s.io/apimachinery/pkg/util/yaml"
	"k8s.io/client-go/kubernetes/scheme"

	"github.com/GoogleContainerTools/skaffold/pkg/skaffold/deploy/kubectl"
	"github.com/GoogleContainerTools/skaffold/pkg/skaffold/util"
)

const (
	renderedManifestsStagingDir  = "render_temp_"
	renderedManifestsStagingFile = "rendered_manifest.yaml"
)

func parseRuntimeObject(namespace string, b []byte) (*Artifact, error) {
	d := scheme.Codecs.UniversalDeserializer()
	obj, _, err := d.Decode(b, nil, nil)
	if err != nil {
		return nil, fmt.Errorf("error decoding parsed yaml: %s", err.Error())
	}
	return &Artifact{
		Obj:       obj,
		Namespace: namespace,
	}, nil
}

func parseReleaseInfo(namespace string, b *bufio.Reader) []Artifact {
	var results []Artifact
	i := 0

	r := k8syaml.NewYAMLReader(b)
	for {
		i++
		doc, err := r.Read()
		if err == io.EOF {
			break
		}
		if err != nil {
			logrus.Infof("error parsing object from string: %s", err.Error())
			continue
		}
		objNamespace, err := getObjectNamespaceIfDefined(doc, namespace)
		if err != nil {
			logrus.Infof("error parsing object from string: %s", err.Error())
			continue
		}

<<<<<<< HEAD
		// The initial section of "helm get" is not a Kubernetes manifest
=======
		// The first section of "helm get" is not a Kubernetes manifest
>>>>>>> 79867e44
		if i == 1 {
			continue
		}

		obj, err := parseRuntimeObject(objNamespace, doc)
		if err != nil {
<<<<<<< HEAD
			logrus.Warnf("unable to parse runtime object in section %d: %v", i, err.Error())
			continue
=======
			logrus.Infof("unable to parse runtime object in section %d: %v", i, err.Error())
		} else {
			results = append(results, *obj)
>>>>>>> 79867e44
		}

		results = append(results, *obj)
	}

	return results
}

func getObjectNamespaceIfDefined(doc []byte, ns string) (string, error) {
	if i := bytes.Index(doc, []byte("apiVersion")); i >= 0 {
		manifests := kubectl.ManifestList{doc[i:]}
		namespaces, err := manifests.CollectNamespaces()
		if err != nil {
			return ns, err
		}
		if len(namespaces) > 0 {
			return namespaces[0], nil
		}
	}
	return ns, nil
}

// Outputs rendered manifests to a file, a writer or a GCS bucket.
func outputRenderedManifests(renderedManifests string, output string, manifestOut io.Writer) error {
	switch {
	case output == "":
		_, err := fmt.Fprintln(manifestOut, renderedManifests)
		return err
	case strings.HasPrefix(output, "gs://"):
		tempDir, err := ioutil.TempDir("", renderedManifestsStagingDir)
		if err != nil {
			return fmt.Errorf("failed to create tmp directory: %w", err)
		}
		defer os.RemoveAll(tempDir)
		tempFile := filepath.Join(tempDir, renderedManifestsStagingFile)
		if err := dumpToFile(renderedManifests, tempFile); err != nil {
			return err
		}
		gcs := util.Gsutil{}
		if err := gcs.Copy(context.Background(), tempFile, output, false); err != nil {
			return fmt.Errorf("failed to copy rendered manifests to GCS: %w", err)
		}
		return nil
	default:
		return dumpToFile(renderedManifests, output)
	}
}

func dumpToFile(renderedManifests string, filepath string) error {
	f, err := os.OpenFile(filepath, os.O_RDWR|os.O_CREATE, 0666)
	if err != nil {
		return fmt.Errorf("opening file for writing manifests: %w", err)
	}
	defer f.Close()
	_, err = f.WriteString(renderedManifests + "\n")
	return err
}<|MERGE_RESOLUTION|>--- conflicted
+++ resolved
@@ -52,7 +52,7 @@
 	}, nil
 }
 
-func parseReleaseInfo(namespace string, b *bufio.Reader) []Artifact {
+func parseHelmGet(namespace string, b *bufio.Reader) []Artifact {
 	var results []Artifact
 	i := 0
 
@@ -73,25 +73,15 @@
 			continue
 		}
 
-<<<<<<< HEAD
 		// The initial section of "helm get" is not a Kubernetes manifest
-=======
-		// The first section of "helm get" is not a Kubernetes manifest
->>>>>>> 79867e44
 		if i == 1 {
 			continue
 		}
 
 		obj, err := parseRuntimeObject(objNamespace, doc)
 		if err != nil {
-<<<<<<< HEAD
-			logrus.Warnf("unable to parse runtime object in section %d: %v", i, err.Error())
+			logrus.Errorf("unable to parse runtime object in section %d: %v", i, err.Error())
 			continue
-=======
-			logrus.Infof("unable to parse runtime object in section %d: %v", i, err.Error())
-		} else {
-			results = append(results, *obj)
->>>>>>> 79867e44
 		}
 
 		results = append(results, *obj)
