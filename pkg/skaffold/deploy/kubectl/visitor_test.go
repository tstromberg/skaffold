--- conflicted
+++ resolved
@@ -175,7 +175,6 @@
 			expected: []string{"apiVersion=apie...", "kind=Cust...", "metadata=map[...", "spec=map[..."},
 		},
 		{
-<<<<<<< HEAD
 			description: "a manifest with non string key",
 			manifests: ManifestList{[]byte(`apiVersion: v1
 data:
@@ -188,7 +187,8 @@
     release: myapp
   name: rel-nginx-ingress-tcp`)},
 			expected: []string{"apiVersion=v1", "kind=Conf...", "metadata=map[...", "data=map[..."},
-=======
+		},
+		{
 			description: "replace knative serving image",
 			manifests: ManifestList{[]byte(`apiVersion: serving.knative.dev/v1
 kind: Service
@@ -213,7 +213,6 @@
     spec:
       containers:
       - image: repl`)},
->>>>>>> 7731b628
 		},
 	}
 	for _, test := range tests {
