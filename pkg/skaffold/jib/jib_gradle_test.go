/*
Copyright 2018 The Skaffold Authors

Licensed under the Apache License, Version 2.0 (the "License");
you may not use this file except in compliance with the License.
You may obtain a copy of the License at

    http://www.apache.org/licenses/LICENSE-2.0

Unless required by applicable law or agreed to in writing, software
distributed under the License is distributed on an "AS IS" BASIS,
WITHOUT WARRANTIES OR CONDITIONS OF ANY KIND, either express or implied.
See the License for the specific language governing permissions and
limitations under the License.
*/

package jib

import (
	"context"
	"os/exec"
	"strings"
	"testing"

	"fmt"
	"path/filepath"

	"github.com/GoogleContainerTools/skaffold/pkg/skaffold/schema/latest"
	"github.com/GoogleContainerTools/skaffold/pkg/skaffold/util"
	"github.com/GoogleContainerTools/skaffold/testutil"
	"github.com/pkg/errors"
)

func TestGradleWrapperDefinition(t *testing.T) {
	if GradleCommand.Executable != "gradle" {
		t.Error("GradleCommand executable should be 'gradle'")
	}
	if GradleCommand.Wrapper != "gradlew" {
		t.Error("GradleCommand wrapper should be 'gradlew'")
	}
}

func TestGetDependenciesGradle(t *testing.T) {
<<<<<<< HEAD
	tmpDir, cleanup := testutil.NewTempDir(t)
	defer cleanup()

	tmpDir.Write("dep1", "")
	tmpDir.Write("dep2", "")

	dep1 := filepath.Join(tmpDir.Root(), "dep1")
	dep2 := filepath.Join(tmpDir.Root(), "dep2")
=======
	ctx := context.TODO()
>>>>>>> 52e0c2fd

	var tests = []struct {
		description string
		stdout      string
		err         error
	}{
		{
			description: "success",
			stdout:      fmt.Sprintf("%s\n%s\n\n\n", dep1, dep2),
			err:         nil,
		},
		{
			description: "failure",
			stdout:      "",
			err:         errors.New("error"),
		},
	}

	for _, test := range tests {
		t.Run(test.description, func(t *testing.T) {
			tmpDir, cleanup := testutil.NewTempDir(t)
			defer cleanup()

			defer func(c util.Command) { util.DefaultExecCommand = c }(util.DefaultExecCommand)
			util.DefaultExecCommand = testutil.NewFakeCmdOut(
				strings.Join(getCommandGradle(ctx, tmpDir.Root(), &latest.JibGradleArtifact{}).Args, " "),
				test.stdout,
				test.err,
			)

			deps, err := GetDependenciesGradle(ctx, tmpDir.Root(), &latest.JibGradleArtifact{})
			if test.err != nil {
				testutil.CheckErrorAndDeepEqual(t, true, err, "getting jibGradle dependencies: "+test.err.Error(), err.Error())
			} else {
				testutil.CheckDeepEqual(t, []string{dep1, dep2}, deps)
			}
		})
	}
}

func TestGetCommandGradle(t *testing.T) {
	ctx := context.TODO()

	var tests = []struct {
		description       string
		jibGradleArtifact latest.JibGradleArtifact
		filesInWorkspace  []string
		expectedCmd       func(workspace string) *exec.Cmd
	}{
		{
			description:       "gradle default",
			jibGradleArtifact: latest.JibGradleArtifact{},
			filesInWorkspace:  []string{},
			expectedCmd: func(workspace string) *exec.Cmd {
				return GradleCommand.CreateCommand(ctx, workspace, []string{"_jibSkaffoldFiles", "-q"})
			},
		},
		{
			description:       "gradle default with project",
			jibGradleArtifact: latest.JibGradleArtifact{Project: "project"},
			filesInWorkspace:  []string{},
			expectedCmd: func(workspace string) *exec.Cmd {
				return getCommand(workspace, "gradle", "ignored", []string{":project:_jibSkaffoldFiles", "-q"})
			},
		},
		{
			description:       "gradle with wrapper",
			jibGradleArtifact: latest.JibGradleArtifact{},
			filesInWorkspace:  []string{"gradle", "gradle.cmd"},
			expectedCmd: func(workspace string) *exec.Cmd {
				return GradleCommand.CreateCommand(ctx, workspace, []string{"_jibSkaffoldFiles", "-q"})
			},
		},
		{
			description:       "gradle with wrapper and project",
			jibGradleArtifact: latest.JibGradleArtifact{Project: "project"},
			filesInWorkspace:  []string{getWrapperGradle()},
			expectedCmd: func(workspace string) *exec.Cmd {
				return getCommand(workspace, "ignored", getWrapperGradle(), []string{":project:_jibSkaffoldFiles", "-q"})
			},
		},
	}

	for _, test := range tests {
		t.Run(test.description, func(t *testing.T) {
			tmpDir, cleanup := testutil.NewTempDir(t)
			defer cleanup()

			for _, file := range test.filesInWorkspace {
				tmpDir.Write(file, "")
			}

			cmd := getCommandGradle(ctx, tmpDir.Root(), &test.jibGradleArtifact)
			expectedCmd := test.expectedCmd(tmpDir.Root())
			testutil.CheckDeepEqual(t, expectedCmd.Path, cmd.Path)
			testutil.CheckDeepEqual(t, expectedCmd.Args, cmd.Args)
			testutil.CheckDeepEqual(t, expectedCmd.Dir, cmd.Dir)
		})
	}
}<|MERGE_RESOLUTION|>--- conflicted
+++ resolved
@@ -41,7 +41,6 @@
 }
 
 func TestGetDependenciesGradle(t *testing.T) {
-<<<<<<< HEAD
 	tmpDir, cleanup := testutil.NewTempDir(t)
 	defer cleanup()
 
@@ -50,9 +49,8 @@
 
 	dep1 := filepath.Join(tmpDir.Root(), "dep1")
 	dep2 := filepath.Join(tmpDir.Root(), "dep2")
-=======
+
 	ctx := context.TODO()
->>>>>>> 52e0c2fd
 
 	var tests = []struct {
 		description string
@@ -115,13 +113,13 @@
 			jibGradleArtifact: latest.JibGradleArtifact{Project: "project"},
 			filesInWorkspace:  []string{},
 			expectedCmd: func(workspace string) *exec.Cmd {
-				return getCommand(workspace, "gradle", "ignored", []string{":project:_jibSkaffoldFiles", "-q"})
+				return GradleCommand.CreateCommand(ctx, workspace, []string{":project:_jibSkaffoldFiles", "-q"})
 			},
 		},
 		{
 			description:       "gradle with wrapper",
 			jibGradleArtifact: latest.JibGradleArtifact{},
-			filesInWorkspace:  []string{"gradle", "gradle.cmd"},
+			filesInWorkspace:  []string{"gradlew", "gradlew.cmd"},
 			expectedCmd: func(workspace string) *exec.Cmd {
 				return GradleCommand.CreateCommand(ctx, workspace, []string{"_jibSkaffoldFiles", "-q"})
 			},
@@ -129,9 +127,9 @@
 		{
 			description:       "gradle with wrapper and project",
 			jibGradleArtifact: latest.JibGradleArtifact{Project: "project"},
-			filesInWorkspace:  []string{getWrapperGradle()},
+			filesInWorkspace:  []string{"gradlew", "gradlew.cmd"},
 			expectedCmd: func(workspace string) *exec.Cmd {
-				return getCommand(workspace, "ignored", getWrapperGradle(), []string{":project:_jibSkaffoldFiles", "-q"})
+				return GradleCommand.CreateCommand(ctx, workspace, []string{":project:_jibSkaffoldFiles", "-q"})
 			},
 		},
 	}
