--- conflicted
+++ resolved
@@ -38,17 +38,14 @@
 	}
 }
 
-func CheckDeepEqual(t *testing.T, expected, actual interface{}, opts ...cmp.Option) {
+func CheckDeepEqual(t *testing.T, expected, actual interface{}) {
 	t.Helper()
-	if diff := cmp.Diff(actual, expected, opts...); diff != "" {
+	if diff := cmp.Diff(actual, expected); diff != "" {
 		t.Errorf("%T differ (-got, +want): %s", expected, diff)
 		return
 	}
 }
 
-<<<<<<< HEAD
-func CheckErrorAndDeepEqual(t *testing.T, shouldErr bool, err error, expected, actual interface{}, opts ...cmp.Option) {
-=======
 func CheckDeepEqualWithOptions(t *testing.T, options cmp.Options, expected, actual interface{}) {
 	t.Helper()
 	if diff := cmp.Diff(actual, expected, options); diff != "" {
@@ -58,13 +55,12 @@
 }
 
 func CheckErrorAndDeepEqual(t *testing.T, shouldErr bool, err error, expected, actual interface{}) {
->>>>>>> d88680e9
 	t.Helper()
 	if err := checkErr(shouldErr, err); err != nil {
 		t.Error(err)
 		return
 	}
-	if diff := cmp.Diff(actual, expected, opts...); diff != "" {
+	if diff := cmp.Diff(actual, expected); diff != "" {
 		t.Errorf("%T differ (-got, +want): %s", expected, diff)
 		return
 	}
